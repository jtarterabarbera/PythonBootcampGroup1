import pandas as pd
<<<<<<< HEAD
from astroquery.utils.tap.core import TapPlus  # library to query astronomical databases, TAP services
import urllib.request
from PIL import Image as PILImage
from io import BytesIO
from concurrent.futures import ThreadPoolExecutor, as_completed
from sklearn.preprocessing import StandardScaler
from sklearn.decomposition import PCA


def safe_to_numeric(col, **kwargs):
    try:
        return pd.to_numeric(col, errors="raise")
    except Exception:
        return col


def load_TAP_data(URL, ra_slices: int = 8, max_workers: int = 4):
    """Download all rows from the TAP service by splitting
    the sky in RA slices and querying them in parallel.

    Parameters
    ----------
    URL : str
        TAP service URL.
    ra_slices : int, optional
        Number of RA partitions in [0, 360) to query in parallel. Default = 8.
    max_workers : int, optional
        Number of threads for parallel downloading. Default = 4.

    Returns
    -------
    pandas.DataFrame
        Combined DataFrame of all results with index set to 'dr7objid'.
    """

    # Base ADQL without TOP cap; we add a WHERE clause per RA slice
    adql_template = """
    SELECT
=======
from astroquery.utils.tap.core import TapPlus  # Library to query astronomical databases, TAP services
import urllib.request # Library to download data and images from URLs
from PIL import Image as PILImage # For image processing
from io import BytesIO # To handle binary data in memory as if it were a file
from concurrent.futures import ThreadPoolExecutor, as_completed # For parallel tasks
from sklearn.preprocessing import StandardScaler # Data normalization
from sklearn.decomposition import PCA # Dimensionality reduction via Principal Component Analysis (PCA)

def safe_to_numeric(col): # To convert each column of a Data Frame to numeric system
    try:
        return pd.to_numeric(col, errors="raise")
    except Exception: # Leave the column unchanged if it can't be fully coverted
        return col  

def load_TAP_data(URL):
    # Connect to the TAP service
    tap = TapPlus(url=URL)
    # To obtain all the data
    adql = """
    SELECT TOP 100000
>>>>>>> c008b60a
        z.*,
        p.*
    FROM BestDR9.ZooSpec AS z 
    JOIN BestDR7.PhotoObj AS p
    ON p.objid = z.dr7objid
    WHERE {where_clause}
    """

<<<<<<< HEAD
    # Helper to fetch a single RA slice. Use a fresh TapPlus per thread to be safe.
    def fetch_slice(ra_min: float, ra_max: float) -> pd.DataFrame:
        where = f"(p.ra >= {ra_min}) AND (p.ra < {ra_max})"
        adql = adql_template.format(where_clause=where)
        try:
            tap_local = TapPlus(url=URL)
            # maxrec=-1 requests all available rows for this slice
            job = tap_local.launch_job(adql, maxrec=-1)
            results = job.get_results()
            return results.to_pandas()
        except Exception as e:
            print(f"⚠️ RA slice [{ra_min}, {ra_max}) failed: {e}")
            return pd.DataFrame()

    # Build RA slices across [0, 360)
    ra_slices = max(1, int(ra_slices))
    step = 360.0 / ra_slices
    edges = [i * step for i in range(ra_slices)] + [360.0]

    dfs = []
    with ThreadPoolExecutor(max_workers=max_workers) as executor:
        futures = []
        for i in range(ra_slices):
            ra_min = edges[i]
            ra_max = edges[i + 1]
            futures.append(executor.submit(fetch_slice, ra_min, ra_max))

        for f in as_completed(futures):
            df_part = f.result()
            if df_part is not None and not df_part.empty:
                dfs.append(df_part)

    if not dfs:
        return pd.DataFrame()

    # Concatenate and clean
    df = pd.concat(dfs, ignore_index=True)

    # Convert columns safely to numeric and set index
    df = df.apply(safe_to_numeric)

    # Remove any accidental duplicates on join key
    if "dr7objid" in df.columns:
        df = df.drop_duplicates(subset=["dr7objid"]).set_index("dr7objid")
    else:
        # Fallback: set a generic index
        df = df.drop_duplicates().reset_index(drop=True)

    return df

from concurrent.futures import ThreadPoolExecutor
from astroquery.utils.tap.core import TapPlus
import pandas as pd

def load_TAP_data_simpler(URL, ra_slices=8, max_workers=4):
    """
    Descarrega totes les dades del TAP dividint el cel en franges de RA
    i fent les consultes en paral·lel.
    """
    adql_template = """
    SELECT z.*, p.*
    FROM BestDR9.ZooSpec AS z 
    JOIN BestDR7.PhotoObj AS p ON p.objid = z.dr7objid
    WHERE p.ra >= {ra_min} AND p.ra < {ra_max}
    """

    def fetch_slice(ra_min, ra_max):
        try:
            tap = TapPlus(url=URL)
            query = adql_template.format(ra_min=ra_min, ra_max=ra_max)
            job = tap.launch_job(query, maxrec=-1)
            return job.get_results().to_pandas()
        except Exception as e:
            print(f"Error al rang RA [{ra_min}, {ra_max}): {e}")
            return pd.DataFrame()

    step = 360 / ra_slices
    ranges = [(i * step, (i + 1) * step) for i in range(ra_slices)]

    dfs = []
    with ThreadPoolExecutor(max_workers=max_workers) as ex:
        for df_part in ex.map(lambda r: fetch_slice(*r), ranges):
            if not df_part.empty:
                dfs.append(df_part)

    if not dfs:
        return pd.DataFrame()

    df = pd.concat(dfs, ignore_index=True)

    # Conversió numèrica i índex
    if "dr7objid" in df.columns:
        df = df.apply(safe_to_numeric, errors="ignore")
        df = df.drop_duplicates(subset="dr7objid").set_index("dr7objid")

    return df



=======
    # Run query
    job = tap.launch_job(adql)
    results = job.get_results()
    df = results.to_pandas()  # Convert to pandas DataFrame

    # Convert columns to numeric and set an index
    df = df.apply(safe_to_numeric).set_index("dr7objid")

    return df

>>>>>>> c008b60a
def clean_data(df):
    # Apply the mask to filter the DataFrame
    mask = (
        # Correct magnitudes
        (df["modelMag_u"] > -30)
        & (df["modelMag_g"] > -30)
        & (df["modelMag_r"] > -30)
        & (df["modelMag_i"] > -30)
        & (df["modelMag_z"] > -30)
<<<<<<< HEAD
        # reasonable errors
        & (df["modelMagErr_u"] < 0.5)
=======
        &
        # Delete unreasonable errors
        (df["modelMagErr_u"] < 0.5)
>>>>>>> c008b60a
        & (df["modelMagErr_g"] < 0.05)
        & (df["modelMagErr_r"] < 0.05)
        & (df["modelMagErr_i"] < 0.05)
        & (df["modelMagErr_z"] < 0.1)
<<<<<<< HEAD
        # very certain about the classification
        & ((df["p_cs_debiased"] >= 0.9) | (df["p_el_debiased"] >= 0.9))
        # medium size
        & (df["petroR90_r"] * 2 * 1.5 / 0.4 < 64)
=======
        &
        # High classification certainty
        ((df["p_cs_debiased"] >= 0.9) | (df["p_el_debiased"] >= 0.9))
        &
        # Medium size
        (df["petroR90_r"] * 2 * 1.5 / 0.4 < 64)
>>>>>>> c008b60a
        & (df["petroR90_r"] * 2 / 0.4 > 20)
    )

    cols_to_keep = (
        [
            "specobjid",
            "objid",
            "ra",
            "dec",
            "p_el_debiased",
            "p_cs_debiased",
            "spiral",
            "elliptical",
        ]
        + ["petroR50_r", "petroR90_r"]
        + [f"modelMag_{f}" for f in "ugriz"]
        + [f"extinction_{f}" for f in "ugriz"]
    )

    df_filtered = df[mask][cols_to_keep]
    return df_filtered

<<<<<<< HEAD
 

# -------------------------------
=======
>>>>>>> c008b60a
# Parallelized SDSS pixel fetch

def fetch_sdss_pixels(df, 
                      image_pixscale=0.4, 
                      image_width_px=64, 
                      image_height_px=64, 
                      max_workers=8,
                      save_path=None):
    """
    Download SDSS cutout images for a DataFrame of objects (RA, DEC, OBJID)
    in parallel and return a flattened pixel DataFrame.

    Parameters
    ----------
    df : pandas.DataFrame
        DataFrame containing 'ra', 'dec', and 'objid' columns.
    image_pixscale : float, optional
        SDSS scale (arcsec/pixel). Default = 0.4
    image_width_px : int, optional
        Image width in pixels. Default = 64
    image_height_px : int, optional
        Image height in pixels. Default = 64
    max_workers : int, optional
        Number of threads for parallel downloading. Default = 8
    save_path : str, optional
        If given, saves the pixel DataFrame as CSV to this path.

    Returns
    -------
    df_pixels : pandas.DataFrame
        DataFrame with 'objid' and pixel columns (pix_0, pix_1, ..., pix_n).
    """

    URL_TEMPLATE = (
        "https://skyserver.sdss.org/DR19/SkyserverWS/ImgCutout/getjpeg?"
        "ra={ra}&dec={dec}&scale={scale}&width={width}&height={height}"
    )

    # Function to fetch one image
    def fetch_image_pixels(row):
        objid = row["objid"]
        ra, dec = row["ra"], row["dec"]
        url = URL_TEMPLATE.format(ra=ra, dec=dec, scale=image_pixscale,
                                  width=image_width_px, height=image_height_px)
        try:
            blob = urllib.request.urlopen(url).read()
            image = PILImage.open(BytesIO(blob)).convert("L")
            pixels = list(image.getdata())
            return objid, pixels
        except Exception as e:
            print(f"⚠️ Error for objid {objid}: {e}")
            return objid, None

    # Parallel download
    pixel_data = []
    with ThreadPoolExecutor(max_workers=max_workers) as executor:
        futures = [executor.submit(fetch_image_pixels, row) for idx, row in df.iterrows()]
        for f in as_completed(futures):
            objid, pixels = f.result()
            if pixels is not None:
                pixel_data.append({"objid": objid, **{f"pix_{i}": val for i, val in enumerate(pixels)}})

    df_pixels = pd.DataFrame(pixel_data)

    return df_pixels


def apply_pca_to_pixels(df_pixels, df_filtered, n_components=100, save_path=None):
    """
    Apply PCA to pixel data and merge the resulting components with metadata.

    Parameters
    ----------
    df_pixels : pandas.DataFrame
        DataFrame containing 'objid' and pixel columns (pix_0, pix_1, ...)
    df_filtered : pandas.DataFrame
        Original metadata DataFrame containing 'objid' and other columns
    n_components : int, optional
        Number of PCA components to keep. Default = 100
    save_path : str, optional
        If provided, saves the resulting merged DataFrame to CSV.

    Returns
    -------
    df_final : pandas.DataFrame
        Metadata DataFrame merged with PCA components, ready for ML.
    """

    # Separate objid from pixel data
    obj_ids = df_pixels["objid"]
    pixel_data = df_pixels.drop(columns=["objid"])

    # To normalize pixel data
    scaler = StandardScaler()
    X_scaled = scaler.fit_transform(pixel_data)

    # For applying the PCA
    pca = PCA(n_components=n_components, random_state=42)
    X_pca = pca.fit_transform(X_scaled)

    # For building a PCA DataFrame
    df_pca = pd.DataFrame(X_pca, columns=[f"PC{i+1}" for i in range(n_components)])
    df_pca.insert(0, "objid", obj_ids)

    # To merge PCA results with filtered metadata
    df_final = pd.merge(df_filtered, df_pca, on="objid", how="inner")

    # Saving
    if save_path:
        df_final.to_csv(save_path, index=False)

    return df_final
<|MERGE_RESOLUTION|>--- conflicted
+++ resolved
@@ -1,65 +1,19 @@
 import pandas as pd
-<<<<<<< HEAD
 from astroquery.utils.tap.core import TapPlus  # library to query astronomical databases, TAP services
-import urllib.request
-from PIL import Image as PILImage
-from io import BytesIO
-from concurrent.futures import ThreadPoolExecutor, as_completed
-from sklearn.preprocessing import StandardScaler
-from sklearn.decomposition import PCA
-
-
-def safe_to_numeric(col, **kwargs):
+
+
+def safe_to_numeric(col):
     try:
         return pd.to_numeric(col, errors="raise")
     except Exception:
-        return col
-
-
-def load_TAP_data(URL, ra_slices: int = 8, max_workers: int = 4):
-    """Download all rows from the TAP service by splitting
-    the sky in RA slices and querying them in parallel.
-
-    Parameters
-    ----------
-    URL : str
-        TAP service URL.
-    ra_slices : int, optional
-        Number of RA partitions in [0, 360) to query in parallel. Default = 8.
-    max_workers : int, optional
-        Number of threads for parallel downloading. Default = 4.
-
-    Returns
-    -------
-    pandas.DataFrame
-        Combined DataFrame of all results with index set to 'dr7objid'.
-    """
-
-    # Base ADQL without TOP cap; we add a WHERE clause per RA slice
-    adql_template = """
-    SELECT
-=======
-from astroquery.utils.tap.core import TapPlus  # Library to query astronomical databases, TAP services
-import urllib.request # Library to download data and images from URLs
-from PIL import Image as PILImage # For image processing
-from io import BytesIO # To handle binary data in memory as if it were a file
-from concurrent.futures import ThreadPoolExecutor, as_completed # For parallel tasks
-from sklearn.preprocessing import StandardScaler # Data normalization
-from sklearn.decomposition import PCA # Dimensionality reduction via Principal Component Analysis (PCA)
-
-def safe_to_numeric(col): # To convert each column of a Data Frame to numeric system
-    try:
-        return pd.to_numeric(col, errors="raise")
-    except Exception: # Leave the column unchanged if it can't be fully coverted
-        return col  
+        return col  # leave unchanged if it can't be fully parsed
 
 def load_TAP_data(URL):
     # Connect to the TAP service
     tap = TapPlus(url=URL)
-    # To obtain all the data
+
     adql = """
     SELECT TOP 100000
->>>>>>> c008b60a
         z.*,
         p.*
     FROM BestDR9.ZooSpec AS z 
@@ -68,118 +22,19 @@
     WHERE {where_clause}
     """
 
-<<<<<<< HEAD
-    # Helper to fetch a single RA slice. Use a fresh TapPlus per thread to be safe.
-    def fetch_slice(ra_min: float, ra_max: float) -> pd.DataFrame:
-        where = f"(p.ra >= {ra_min}) AND (p.ra < {ra_max})"
-        adql = adql_template.format(where_clause=where)
-        try:
-            tap_local = TapPlus(url=URL)
-            # maxrec=-1 requests all available rows for this slice
-            job = tap_local.launch_job(adql, maxrec=-1)
-            results = job.get_results()
-            return results.to_pandas()
-        except Exception as e:
-            print(f"⚠️ RA slice [{ra_min}, {ra_max}) failed: {e}")
-            return pd.DataFrame()
-
-    # Build RA slices across [0, 360)
-    ra_slices = max(1, int(ra_slices))
-    step = 360.0 / ra_slices
-    edges = [i * step for i in range(ra_slices)] + [360.0]
-
-    dfs = []
-    with ThreadPoolExecutor(max_workers=max_workers) as executor:
-        futures = []
-        for i in range(ra_slices):
-            ra_min = edges[i]
-            ra_max = edges[i + 1]
-            futures.append(executor.submit(fetch_slice, ra_min, ra_max))
-
-        for f in as_completed(futures):
-            df_part = f.result()
-            if df_part is not None and not df_part.empty:
-                dfs.append(df_part)
-
-    if not dfs:
-        return pd.DataFrame()
-
-    # Concatenate and clean
-    df = pd.concat(dfs, ignore_index=True)
-
-    # Convert columns safely to numeric and set index
-    df = df.apply(safe_to_numeric)
-
-    # Remove any accidental duplicates on join key
-    if "dr7objid" in df.columns:
-        df = df.drop_duplicates(subset=["dr7objid"]).set_index("dr7objid")
-    else:
-        # Fallback: set a generic index
-        df = df.drop_duplicates().reset_index(drop=True)
-
-    return df
-
-from concurrent.futures import ThreadPoolExecutor
-from astroquery.utils.tap.core import TapPlus
-import pandas as pd
-
-def load_TAP_data_simpler(URL, ra_slices=8, max_workers=4):
-    """
-    Descarrega totes les dades del TAP dividint el cel en franges de RA
-    i fent les consultes en paral·lel.
-    """
-    adql_template = """
-    SELECT z.*, p.*
-    FROM BestDR9.ZooSpec AS z 
-    JOIN BestDR7.PhotoObj AS p ON p.objid = z.dr7objid
-    WHERE p.ra >= {ra_min} AND p.ra < {ra_max}
-    """
-
-    def fetch_slice(ra_min, ra_max):
-        try:
-            tap = TapPlus(url=URL)
-            query = adql_template.format(ra_min=ra_min, ra_max=ra_max)
-            job = tap.launch_job(query, maxrec=-1)
-            return job.get_results().to_pandas()
-        except Exception as e:
-            print(f"Error al rang RA [{ra_min}, {ra_max}): {e}")
-            return pd.DataFrame()
-
-    step = 360 / ra_slices
-    ranges = [(i * step, (i + 1) * step) for i in range(ra_slices)]
-
-    dfs = []
-    with ThreadPoolExecutor(max_workers=max_workers) as ex:
-        for df_part in ex.map(lambda r: fetch_slice(*r), ranges):
-            if not df_part.empty:
-                dfs.append(df_part)
-
-    if not dfs:
-        return pd.DataFrame()
-
-    df = pd.concat(dfs, ignore_index=True)
-
-    # Conversió numèrica i índex
-    if "dr7objid" in df.columns:
-        df = df.apply(safe_to_numeric, errors="ignore")
-        df = df.drop_duplicates(subset="dr7objid").set_index("dr7objid")
-
-    return df
-
-
-
-=======
     # Run query
     job = tap.launch_job(adql)
     results = job.get_results()
-    df = results.to_pandas()  # Convert to pandas DataFrame
-
-    # Convert columns to numeric and set an index
+    df = results.to_pandas()  # convert to pandas DataFrame
+
+    # Convert columns safely to numeric and set index
     df = df.apply(safe_to_numeric).set_index("dr7objid")
 
     return df
 
->>>>>>> c008b60a
+
+    
+
 def clean_data(df):
     # Apply the mask to filter the DataFrame
     mask = (
@@ -189,31 +44,19 @@
         & (df["modelMag_r"] > -30)
         & (df["modelMag_i"] > -30)
         & (df["modelMag_z"] > -30)
-<<<<<<< HEAD
+        &
         # reasonable errors
-        & (df["modelMagErr_u"] < 0.5)
-=======
-        &
-        # Delete unreasonable errors
         (df["modelMagErr_u"] < 0.5)
->>>>>>> c008b60a
         & (df["modelMagErr_g"] < 0.05)
         & (df["modelMagErr_r"] < 0.05)
         & (df["modelMagErr_i"] < 0.05)
         & (df["modelMagErr_z"] < 0.1)
-<<<<<<< HEAD
+        &
         # very certain about the classification
-        & ((df["p_cs_debiased"] >= 0.9) | (df["p_el_debiased"] >= 0.9))
-        # medium size
-        & (df["petroR90_r"] * 2 * 1.5 / 0.4 < 64)
-=======
-        &
-        # High classification certainty
         ((df["p_cs_debiased"] >= 0.9) | (df["p_el_debiased"] >= 0.9))
         &
-        # Medium size
+        # medium size
         (df["petroR90_r"] * 2 * 1.5 / 0.4 < 64)
->>>>>>> c008b60a
         & (df["petroR90_r"] * 2 / 0.4 > 20)
     )
 
@@ -236,12 +79,15 @@
     df_filtered = df[mask][cols_to_keep]
     return df_filtered
 
-<<<<<<< HEAD
- 
+
+# my_module.py
+import urllib.request
+from PIL import Image as PILImage
+import pandas as pd
+from io import BytesIO
+from concurrent.futures import ThreadPoolExecutor, as_completed
 
 # -------------------------------
-=======
->>>>>>> c008b60a
 # Parallelized SDSS pixel fetch
 
 def fetch_sdss_pixels(df, 
